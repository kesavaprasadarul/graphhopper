/*
 *  Licensed to GraphHopper and Peter Karich under one or more contributor license
 *  agreements. See the NOTICE file distributed with this work for
 *  additional information regarding copyright ownership.
 *
 *  GraphHopper licenses this file to you under the Apache License,
 *  Version 2.0 (the "License"); you may not use this file except
 *  in compliance with the License. You may obtain a copy of the
 *  License at
 *
 *       http://www.apache.org/licenses/LICENSE-2.0
 *
 *  Unless required by applicable law or agreed to in writing, software
 *  distributed under the License is distributed on an "AS IS" BASIS,
 *  WITHOUT WARRANTIES OR CONDITIONS OF ANY KIND, either express or implied.
 *  See the License for the specific language governing permissions and
 *  limitations under the License.
 */
package com.graphhopper.routing.util;

import com.graphhopper.reader.OSMRelation;
import com.graphhopper.reader.OSMWay;
import com.graphhopper.util.InstructionList;
import com.graphhopper.util.TranslationMap.Translation;
import static com.graphhopper.util.TranslationMapTest.SINGLETON;
import org.junit.Test;

import java.util.HashMap;
import java.util.Locale;
import java.util.Map;
import java.util.concurrent.atomic.AtomicInteger;
import java.util.concurrent.atomic.AtomicLong;

import static org.junit.Assert.*;

/**
 *
 * @author Peter Karich
 */
public class BikeFlagEncoderTest
{
    private final BikeFlagEncoder encoder = (BikeFlagEncoder) new EncodingManager("CAR,BIKE").getEncoder("BIKE");

    @Test
    public void testGetSpeed()
    {
        long result = encoder.setProperties(10, true, true);
        assertEquals(10, encoder.getSpeed(result));
        OSMWay way = new OSMWay(1);
        way.setTag("highway", "primary");
        assertEquals(18, encoder.getSpeed(way));

        way.setTag("highway", "residential");
        assertEquals(20, encoder.getSpeed(way));
        // Test pushing section speeds
        way.setTag("highway", "footway");
        assertEquals(4, encoder.getSpeed(way));
        way.setTag("highway", "track");
        assertEquals(4, encoder.getSpeed(way));

        way.setTag("highway", "steps");
        assertEquals(2, encoder.getSpeed(way));

        //Test speed for allowed pushing section types
        way.setTag("highway", "track");
        way.setTag("bicycle", "yes");
        assertEquals(20, encoder.getSpeed(way));

        way.setTag("highway", "track");
        way.setTag("bicycle", "yes");
        way.setTag("tracktype", "grade3");
        assertEquals(12, encoder.getSpeed(way));

        way.setTag("surface", "paved");
        assertEquals(20, encoder.getSpeed(way));
    }

    @Test
    public void testAccess()
    {
        Map<String, String> map = new HashMap<String, String>();
        OSMWay way = new OSMWay(1, map);

        map.put("highway", "motorway");
        assertFalse(encoder.acceptWay(way) > 0);

        map.put("highway", "footway");
<<<<<<< HEAD
        assertTrue(encoder.isAllowed(way) > 0);

        map.put("bicycle", "no");
        assertFalse(encoder.isAllowed(way) > 0);
=======
        assertFalse(encoder.acceptWay(way) > 0);
>>>>>>> d98914cf

        map.put("highway", "footway");
        map.put("bicycle", "yes");
        assertTrue(encoder.isAllowed(way) > 0);

        map.put("highway", "pedestrian");
        map.put("bicycle", "no");
        assertFalse(encoder.isAllowed(way) > 0);

        map.put("highway", "pedestrian");
        map.put("bicycle", "yes");
        assertTrue(encoder.isAllowed(way) > 0);

        map.put("bicycle", "yes");
        map.put("highway", "cycleway");
        assertTrue(encoder.acceptWay(way) > 0);

        map.clear();
        map.put("highway", "path");
<<<<<<< HEAD
        assertTrue(encoder.isAllowed(way) > 0);

        map.put("highway", "path");
        map.put("bicycle", "yes");
        assertTrue(encoder.isAllowed(way) > 0);
        map.clear();

        map.put("highway", "track");
        map.put("bicycle", "yes");
        assertTrue(encoder.isAllowed(way) > 0);
        map.clear();
=======
        assertFalse(encoder.acceptWay(way) > 0);
>>>>>>> d98914cf

        map.put("highway", "track");
        assertTrue(encoder.isAllowed(way) > 0);

        map.put("mtb", "yes");
        assertTrue(encoder.isAllowed(way) > 0);

        map.clear();
        map.put("highway", "path");
        map.put("foot", "official");
<<<<<<< HEAD
        assertTrue(encoder.isAllowed(way) > 0);
=======
        assertFalse(encoder.acceptWay(way) > 0);
>>>>>>> d98914cf

        map.put("bicycle", "official");
        assertTrue(encoder.acceptWay(way) > 0);

        map.clear();
        map.put("highway", "service");
        map.put("access", "no");
        assertFalse(encoder.acceptWay(way) > 0);

        map.clear();
        map.put("highway", "tertiary");
        map.put("motorroad", "yes");
        assertFalse(encoder.acceptWay(way) > 0);

        map.clear();
        map.put("highway", "track");
        map.put("ford", "yes");
        assertFalse(encoder.acceptWay(way) > 0);
        map.put("bicycle", "yes");
        assertTrue(encoder.acceptWay(way) > 0);

        map.clear();
        map.put("route", "ferry");
        assertTrue(encoder.acceptWay(way) > 0);
        map.put("bicycle", "no");
        assertFalse(encoder.acceptWay(way) > 0);

        map.clear();
        map.put("route", "ferry");
        map.put("foot", "yes");
        assertFalse(encoder.acceptWay(way) > 0);
    }

    @Test
    public void testTramStations()
    {
        Map<String, String> map = new HashMap<String, String>();
        OSMWay way = new OSMWay(1, map);
        map.put("highway", "secondary");
        map.put("railway", "rail");
        // disallow rail
        assertEquals(0, encoder.acceptWay(way));

        way = new OSMWay(1, map);
        map.put("highway", "secondary");
        map.put("railway", "station");
        // disallow stations
        assertEquals(0, encoder.acceptWay(way));

        way = new OSMWay(1, map);
        map.put("highway", "secondary");
        map.put("railway", "station");
        map.put("bicycle", "yes");
        // allow stations if explicitely tagged
        assertNotSame(0, encoder.acceptWay(way));

        way = new OSMWay(1, map);
        map.put("highway", "secondary");
        map.put("railway", "station");
        map.put("bicycle", "no");
        // disallow
        assertEquals(0, encoder.acceptWay(way));
    }

    private String encodeDecodeWayType( String name, OSMWay way )
    {
        long allowed = 1;
        long flags = encoder.handleWayTags(way, allowed, 0);
        int pavement = encoder.getPavementCode(flags);
        int wayType = encoder.getWayTypeCode(flags);

        Translation enMap = SINGLETON.getWithFallBack(Locale.UK);
        return InstructionList.getWayName(name, pavement, wayType, enMap);
    }

    @Test
    public void testHandleWayTags()
    {
        Map<String, String> wayMap = new HashMap<String, String>();
        OSMWay way = new OSMWay(1, wayMap);
        wayMap.put("highway", "track");
        String wayType = encodeDecodeWayType("", way);
        assertEquals("pushing section, unpaved", wayType);

        wayMap.put("highway", "steps");
        wayType = encodeDecodeWayType("", way);
        assertEquals("pushing section", wayType);

        wayMap.put("highway", "steps");
        wayType = encodeDecodeWayType("Famous steps", way);
        assertEquals("Famous steps, pushing section", wayType);

        wayMap.put("highway", "path");
        wayType = encodeDecodeWayType("", way);
        assertEquals("pushing section, unpaved", wayType);

        wayMap.put("highway", "footway");
        wayType = encodeDecodeWayType("", way);
        assertEquals("pushing section", wayType);

        wayMap.put("highway", "footway");
        wayMap.put("surface", "pebblestone");
        wayType = encodeDecodeWayType("", way);
        assertEquals("pushing section", wayType);

        wayMap.put("highway", "path");
        wayMap.put("surface", "grass");
        wayType = encodeDecodeWayType("", way);
        assertEquals("pushing section, unpaved", wayType);

        wayMap.put("highway", "path");
        wayMap.put("surface", "concrete");
        wayType = encodeDecodeWayType("", way);
        assertEquals("pushing section", wayType);

        wayMap.put("highway", "residential");
        wayType = encodeDecodeWayType("", way);
        assertEquals("road", wayType);

        wayMap.put("highway", "cycleway");
        wayType = encodeDecodeWayType("", way);
        assertEquals("cycleway", wayType);

        wayMap.put("surface", "grass");
        wayType = encodeDecodeWayType("", way);
        assertEquals("cycleway, unpaved", wayType);

        wayMap.put("surface", "asphalt");
        wayType = encodeDecodeWayType("", way);
        assertEquals("cycleway", wayType);

        wayMap.put("highway", "footway");
        wayMap.put("bicycle", "yes");
        wayMap.put("surface", "grass");
        wayType = encodeDecodeWayType("", way);
        assertEquals("cycleway, unpaved", wayType);

        wayMap.clear();
        wayMap.put("highway", "track");
        wayMap.put("foot", "yes");
        wayMap.put("surface", "paved");
        wayMap.put("tracktype", "grade1");
        wayType = encodeDecodeWayType("", way);
        assertEquals("pushing section", wayType);

        wayMap.put("highway", "track");
        wayMap.put("foot", "yes");
        wayMap.put("surface", "paved");
        wayMap.put("tracktype", "grade2");
        wayType = encodeDecodeWayType("", way);
        assertEquals("pushing section, unpaved", wayType);

        wayMap.clear();
        wayMap.put("highway", "footway");
        wayMap.put("bicycle", "yes");
        wayMap.put("surface", "grass");
        wayType = encodeDecodeWayType("", way);
        assertEquals("cycleway, unpaved", wayType);
    }

    @Test
    public void testHandleWayTagsInfluencedByRelation()
    {
        Map<String, String> wayMap = new HashMap<String, String>();
        OSMWay osmWay = new OSMWay(1, wayMap);
        wayMap.put("highway", "track");
        long allowed = encoder.isAllowed(osmWay);

        Map<String, String> relMap = new HashMap<String, String>();
        OSMRelation osmRel = new OSMRelation(1, relMap);

        long relFlags = encoder.handleRelationTags(osmRel, 0);
        // unchanged
        long flags = encoder.handleWayTags(osmWay, allowed, relFlags);
        assertEquals(14, encoder.getSpeed(flags));
        assertEquals(1, encoder.getWayTypeCode(flags));
        assertEquals(1, encoder.getPavementCode(flags));

        // relation code is PREFER
        relMap.put("route", "bicycle");
        relMap.put("network", "lcn");
        relFlags = encoder.handleRelationTags(osmRel, 0);
        flags = encoder.handleWayTags(osmWay, allowed, relFlags);
        assertEquals(18, encoder.getSpeed(flags));
        assertEquals(1, encoder.getWayTypeCode(flags));
        assertEquals(1, encoder.getPavementCode(flags));                

        // relation code is VERY_NICE
        relMap.put("network", "rcn");
        relFlags = encoder.handleRelationTags(osmRel, 0);
        flags = encoder.handleWayTags(osmWay, allowed, relFlags);
        assertEquals(20, encoder.getSpeed(flags));

        // relation code is OUTSTANDING_NICE
        relMap.put("network", "ncn");
        relFlags = encoder.handleRelationTags(osmRel, 0);
        flags = encoder.handleWayTags(osmWay, allowed, relFlags);
        assertEquals(24, encoder.getSpeed(flags));

        // test max and min speed
        final AtomicInteger fakeSpeed = new AtomicInteger(40);
        BikeFlagEncoder fakeEncoder = new BikeFlagEncoder()
        {
            @Override
            int relationWeightCodeToSpeed( int highwaySpeed, int relationCode )
            {
                return fakeSpeed.get();
            }
        };
        // call necessary register
        new EncodingManager().registerEdgeFlagEncoder(fakeEncoder);
        
        flags = fakeEncoder.handleWayTags(osmWay, allowed, 1);
        assertEquals(30, fakeEncoder.getSpeed(flags));

        fakeSpeed.set(-2);
        flags = fakeEncoder.handleWayTags(osmWay, allowed, 1);
        assertEquals(0, fakeEncoder.getSpeed(flags));
        
        // PREFER relation, but tertiary road
        // => no pushing section but road wayTypeCode and faster
        wayMap.clear();
        wayMap.put("highway", "tertiary");
        
        relMap.put("route", "bicycle");
        relMap.put("network", "lcn");        
        relFlags = encoder.handleRelationTags(osmRel, 0);
        flags = encoder.handleWayTags(osmWay, allowed, relFlags);
        assertEquals(20, encoder.getSpeed(flags));
        assertEquals(0, encoder.getWayTypeCode(flags));
    }   
}<|MERGE_RESOLUTION|>--- conflicted
+++ resolved
@@ -85,26 +85,22 @@
         assertFalse(encoder.acceptWay(way) > 0);
 
         map.put("highway", "footway");
-<<<<<<< HEAD
-        assertTrue(encoder.isAllowed(way) > 0);
+        assertTrue(encoder.acceptWay(way) > 0);
 
         map.put("bicycle", "no");
-        assertFalse(encoder.isAllowed(way) > 0);
-=======
-        assertFalse(encoder.acceptWay(way) > 0);
->>>>>>> d98914cf
+        assertFalse(encoder.acceptWay(way) > 0);
 
         map.put("highway", "footway");
         map.put("bicycle", "yes");
-        assertTrue(encoder.isAllowed(way) > 0);
+        assertTrue(encoder.acceptWay(way) > 0);
 
         map.put("highway", "pedestrian");
         map.put("bicycle", "no");
-        assertFalse(encoder.isAllowed(way) > 0);
+        assertFalse(encoder.acceptWay(way) > 0);
 
         map.put("highway", "pedestrian");
         map.put("bicycle", "yes");
-        assertTrue(encoder.isAllowed(way) > 0);
+        assertTrue(encoder.acceptWay(way) > 0);
 
         map.put("bicycle", "yes");
         map.put("highway", "cycleway");
@@ -112,36 +108,28 @@
 
         map.clear();
         map.put("highway", "path");
-<<<<<<< HEAD
-        assertTrue(encoder.isAllowed(way) > 0);
+        assertTrue(encoder.acceptWay(way) > 0);
 
         map.put("highway", "path");
         map.put("bicycle", "yes");
-        assertTrue(encoder.isAllowed(way) > 0);
+        assertTrue(encoder.acceptWay(way) > 0);
         map.clear();
 
         map.put("highway", "track");
         map.put("bicycle", "yes");
-        assertTrue(encoder.isAllowed(way) > 0);
-        map.clear();
-=======
-        assertFalse(encoder.acceptWay(way) > 0);
->>>>>>> d98914cf
+        assertTrue(encoder.acceptWay(way) > 0);
+        map.clear();
 
         map.put("highway", "track");
-        assertTrue(encoder.isAllowed(way) > 0);
+        assertTrue(encoder.acceptWay(way) > 0);
 
         map.put("mtb", "yes");
-        assertTrue(encoder.isAllowed(way) > 0);
+        assertTrue(encoder.acceptWay(way) > 0);
 
         map.clear();
         map.put("highway", "path");
         map.put("foot", "official");
-<<<<<<< HEAD
-        assertTrue(encoder.isAllowed(way) > 0);
-=======
-        assertFalse(encoder.acceptWay(way) > 0);
->>>>>>> d98914cf
+        assertTrue(encoder.acceptWay(way) > 0);
 
         map.put("bicycle", "official");
         assertTrue(encoder.acceptWay(way) > 0);
@@ -308,7 +296,7 @@
         Map<String, String> wayMap = new HashMap<String, String>();
         OSMWay osmWay = new OSMWay(1, wayMap);
         wayMap.put("highway", "track");
-        long allowed = encoder.isAllowed(osmWay);
+        long allowed = encoder.acceptWay(osmWay);
 
         Map<String, String> relMap = new HashMap<String, String>();
         OSMRelation osmRel = new OSMRelation(1, relMap);
